--- conflicted
+++ resolved
@@ -86,8 +86,6 @@
     })
 
     waitForExpectations(timeout: 5, handler: nil)
-<<<<<<< HEAD
-=======
 
     if let localInfo = LocalModelInfo(
       fromDefaults: .getTestInstance(testName: #function),
@@ -131,7 +129,6 @@
     })
 
     waitForExpectations(timeout: 5, handler: nil)
->>>>>>> 05aade8f
   }
 
   /// Test to download model file - makes an actual network call.
