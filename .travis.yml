os: osx
osx_image: xcode10.1
language: objective-c
cache:
  - bundler
  - cocoapods

jobs:
  include:
    - stage: checks
      # This only needs to be run once, so restrict it to an arbitrary combination
      before_install:
        - brew install clang-format
        - brew install swiftformat
      script:
        - ./scripts/check_whitespace.sh
        - ./scripts/check_copyright.sh
        - ./scripts/check_no_module_imports.sh
        - ./scripts/check_test_inclusion.py
        - ./scripts/style.sh test-only $TRAVIS_COMMIT_RANGE
        # Google C++ style compliance
        - ./scripts/lint.sh $TRAVIS_COMMIT_RANGE

    # The order of builds matters (even though they are run in parallel):
    # Travis will schedule them in the same order they are listed here.

    # Primary platforms

    # Run unit tests
    - stage: test
      env:
        - PROJECT=Firebase PLATFORM=iOS METHOD=xcodebuild
      before_install:
        - ./scripts/if_changed.sh ./scripts/install_prereqs.sh
      script:
        - travis_retry ./scripts/if_changed.sh ./scripts/build.sh $PROJECT $PLATFORM

    - stage: test
      env:
        - PROJECT=InAppMessagingDisplay PLATFORM=iOS METHOD=xcodebuild
      before_install:
        - ./scripts/if_changed.sh ./scripts/install_prereqs.sh
      script:
        - travis_retry ./scripts/if_changed.sh ./scripts/build.sh $PROJECT $PLATFORM

    - stage: test
      env:
        - PROJECT=Firestore PLATFORM=iOS METHOD=xcodebuild
      before_install:
        - ./scripts/if_changed.sh ./scripts/install_prereqs.sh
      script:
        - travis_retry ./scripts/if_changed.sh ./scripts/build.sh $PROJECT $PLATFORM $METHOD

    # pod lib lint to check build and warnings for dynamic framework build (use_frameworks!)
    - stage: test
      env:
        - PROJECT=Firebase PLATFORM=iOS METHOD=pod-lib-lint
      before_install:
        - ./scripts/if_changed.sh ./scripts/install_prereqs.sh
      script:
        - travis_retry ./scripts/if_changed.sh ./scripts/pod_lib_lint.sh GoogleUtilities.podspec
        - travis_retry ./scripts/if_changed.sh ./scripts/pod_lib_lint.sh FirebaseCore.podspec
        - travis_retry ./scripts/if_changed.sh ./scripts/pod_lib_lint.sh FirebaseAnalyticsInterop.podspec
        - travis_retry ./scripts/if_changed.sh ./scripts/pod_lib_lint.sh FirebaseAuth.podspec
        - travis_retry ./scripts/if_changed.sh ./scripts/pod_lib_lint.sh FirebaseAuthInterop.podspec
        - travis_retry ./scripts/if_changed.sh ./scripts/pod_lib_lint.sh FirebaseDatabase.podspec
        - travis_retry ./scripts/if_changed.sh ./scripts/pod_lib_lint.sh FirebaseDynamicLinks.podspec
        - travis_retry ./scripts/if_changed.sh ./scripts/pod_lib_lint.sh FirebaseMessaging.podspec
        - travis_retry ./scripts/if_changed.sh ./scripts/pod_lib_lint.sh FirebaseStorage.podspec
        - travis_retry ./scripts/if_changed.sh ./scripts/pod_lib_lint.sh FirebaseFunctions.podspec
        - travis_retry ./scripts/if_changed.sh ./scripts/pod_lib_lint.sh FirebaseInAppMessagingDisplay.podspec

    - stage: test
      env:
        - PROJECT=Firestore PLATFORM=iOS METHOD=pod-lib-lint
      before_install:
        - ./scripts/if_changed.sh ./scripts/install_prereqs.sh
      script:
        # Eliminate the one warning from BoringSSL when CocoaPods 1.6.0 is available.
        # The travis_wait is necessary because the command takes more than 10 minutes.
        - travis_wait 45 ./scripts/if_changed.sh ./scripts/pod_lib_lint.sh FirebaseFirestore.podspec --allow-warnings --no-subspecs

    # pod lib lint to check build and warnings for static library build - only on cron jobs
    - stage: test
      env:
        - PROJECT=Firebase PLATFORM=iOS METHOD=pod-lib-lint
      before_install:
        - ./scripts/if_cron.sh ./scripts/install_prereqs.sh
      script:
<<<<<<< HEAD
        - ./scripts/if_cron.sh ./scripts/pod_lib_lint.sh GoogleDataLogger.podspec --use-libraries
        - ./scripts/if_cron.sh ./scripts/pod_lib_lint.sh GoogleUtilities.podspec --use-libraries
        - ./scripts/if_cron.sh ./scripts/pod_lib_lint.sh FirebaseCore.podspec --use-libraries
        - ./scripts/if_cron.sh ./scripts/pod_lib_lint.sh FirebaseAnalyticsInterop.podspec --use-libraries
        - ./scripts/if_cron.sh ./scripts/pod_lib_lint.sh FirebaseAuth.podspec --use-libraries
        - ./scripts/if_cron.sh ./scripts/pod_lib_lint.sh FirebaseAuthInterop.podspec --use-libraries
        - ./scripts/if_cron.sh ./scripts/pod_lib_lint.sh FirebaseDatabase.podspec --use-libraries
        - ./scripts/if_cron.sh ./scripts/pod_lib_lint.sh FirebaseDynamicLinks.podspec --use-libraries
=======
        - travis_retry ./scripts/if_cron.sh ./scripts/pod_lib_lint.sh GoogleUtilities.podspec --use-libraries
        - travis_retry ./scripts/if_cron.sh ./scripts/pod_lib_lint.sh FirebaseCore.podspec --use-libraries
        - travis_retry ./scripts/if_cron.sh ./scripts/pod_lib_lint.sh FirebaseAnalyticsInterop.podspec --use-libraries
        - travis_retry ./scripts/if_cron.sh ./scripts/pod_lib_lint.sh FirebaseAuth.podspec --use-libraries
        - travis_retry ./scripts/if_cron.sh ./scripts/pod_lib_lint.sh FirebaseAuthInterop.podspec --use-libraries
        - travis_retry ./scripts/if_cron.sh ./scripts/pod_lib_lint.sh FirebaseDatabase.podspec --use-libraries
        - travis_retry ./scripts/if_cron.sh ./scripts/pod_lib_lint.sh FirebaseDynamicLinks.podspec --use-libraries
>>>>>>> 6df99be0
        # The Protobuf dependency of FirebaseMessaging has warnings with --use-libraries
        - travis_retry ./scripts/if_cron.sh ./scripts/pod_lib_lint.sh FirebaseMessaging.podspec --use-libraries --allow-warnings
        - travis_retry ./scripts/if_cron.sh ./scripts/pod_lib_lint.sh FirebaseStorage.podspec --use-libraries
        - travis_retry ./scripts/if_cron.sh ./scripts/pod_lib_lint.sh FirebaseFunctions.podspec --use-libraries
        - travis_retry ./scripts/if_cron.sh ./scripts/pod_lib_lint.sh FirebaseInAppMessagingDisplay.podspec --use-libraries

    - stage: test
      env:
        - PROJECT=Firestore PLATFORM=iOS METHOD=pod-lib-lint
      before_install:
        - ./scripts/if_cron.sh ./scripts/install_prereqs.sh
      script:
        # TBD - non-portable path warnings
        # The travis_wait is necessary because the command takes more than 10 minutes.
        - travis_wait 45 ./scripts/if_cron.sh ./scripts/pod_lib_lint.sh FirebaseFirestore.podspec --use-libraries --allow-warnings --no-subspecs

    # GoogleDataLogger unit tests and pod linting using the default Xcode version.
    - stage: test
      env:
        - PROJECT=GoogleDataLogger PLATFORM=iOS METHOD=xcodebuild
      before_install:
        - ./scripts/if_changed.sh ./scripts/install_prereqs.sh
      script:
        - ./scripts/if_changed.sh ./scripts/build.sh $PROJECT $PLATFORM
        - ./scripts/if_changed.sh ./scripts/pod_lib_lint.sh GoogleDataLogger.podspec

    # Daily test for symbol collisions between Firebase and CocoaPods.
    - stage: test
      env:
        - PROJECT=SymbolCollision PLATFORM=iOS METHOD=xcodebuild
      before_install:
        - ./scripts/if_cron.sh ./scripts/install_prereqs.sh
      script:
        - travis_retry ./scripts/if_cron.sh ./scripts/build.sh $PROJECT $PLATFORM $METHOD

    # Alternative platforms

    # Xcode 9
    - stage: test
      osx_image: xcode9.4
      env:
        - PROJECT=Firebase PLATFORM=iOS METHOD=xcodebuild
      before_install:
        - npm install ios-sim -g
        - ios-sim start --devicetypeid "com.apple.CoreSimulator.SimDeviceType.iPhone-8-Plus, 11.3"
        - ./scripts/if_changed.sh ./scripts/install_prereqs.sh
      script:
        - travis_retry ./scripts/if_changed.sh ./scripts/build.sh $PROJECT $PLATFORM

    - stage: test
      osx_image: xcode9.4
      env:
        - PROJECT=InAppMessagingDisplay PLATFORM=iOS METHOD=xcodebuild
      before_install:
        - ./scripts/if_changed.sh ./scripts/install_prereqs.sh
      script:
        - travis_retry ./scripts/if_changed.sh ./scripts/build.sh $PROJECT $PLATFORM

    - stage: test
      osx_image: xcode9.4
      env:
        - PROJECT=Firestore PLATFORM=iOS METHOD=xcodebuild
      before_install:
        - ./scripts/if_changed.sh ./scripts/install_prereqs.sh
      script:
        - travis_retry ./scripts/if_changed.sh ./scripts/build.sh $PROJECT $PLATFORM $METHOD

    - stage: test
      env:
        - PROJECT=Firestore PLATFORM=macOS METHOD=cmake
      before_install:
        - ./scripts/if_changed.sh ./scripts/install_prereqs.sh
      script:
        - travis_retry ./scripts/if_changed.sh ./scripts/build.sh $PROJECT $PLATFORM $METHOD

    - stage: test
      osx_image: xcode8.3
      env:
        - PROJECT=Firestore PLATFORM=iOS METHOD=xcodebuild XCODE_VERSION=8.3.3
      before_install:
        - ./scripts/if_changed.sh ./scripts/install_prereqs.sh
      script:
        - travis_retry ./scripts/if_changed.sh ./scripts/build.sh $PROJECT $PLATFORM $METHOD

    # Xcode 9 may find lint errors that don't show up in Xcode 10 (#2081)
    - stage: test
      osx_image: xcode9.4
      env:
        - PROJECT=Firebase PLATFORM=iOS METHOD=pod-lib-lint
      before_install:
        - ./scripts/if_changed.sh ./scripts/install_prereqs.sh
      script:
        - travis_retry ./scripts/if_changed.sh ./scripts/pod_lib_lint.sh GoogleUtilities.podspec
        - travis_retry ./scripts/if_changed.sh ./scripts/pod_lib_lint.sh FirebaseCore.podspec
        - travis_retry ./scripts/if_changed.sh ./scripts/pod_lib_lint.sh FirebaseAnalyticsInterop.podspec
        - travis_retry ./scripts/if_changed.sh ./scripts/pod_lib_lint.sh FirebaseAuth.podspec
        - travis_retry ./scripts/if_changed.sh ./scripts/pod_lib_lint.sh FirebaseAuthInterop.podspec
        - travis_retry ./scripts/if_changed.sh ./scripts/pod_lib_lint.sh FirebaseDatabase.podspec
        - travis_retry ./scripts/if_changed.sh ./scripts/pod_lib_lint.sh FirebaseDynamicLinks.podspec
        - travis_retry ./scripts/if_changed.sh ./scripts/pod_lib_lint.sh FirebaseMessaging.podspec
        - travis_retry ./scripts/if_changed.sh ./scripts/pod_lib_lint.sh FirebaseStorage.podspec
        - travis_retry ./scripts/if_changed.sh ./scripts/pod_lib_lint.sh FirebaseFunctions.podspec
        - travis_retry ./scripts/if_changed.sh ./scripts/pod_lib_lint.sh FirebaseInAppMessagingDisplay.podspec

    - stage: test
      osx_image: xcode9.4
      env:
        - PROJECT=Firestore PLATFORM=iOS METHOD=pod-lib-lint
      before_install:
        - ./scripts/if_changed.sh ./scripts/install_prereqs.sh
      script:
        # Eliminate the one warning from BoringSSL when CocoaPods 1.6.0 is available.
        # The travis_wait is necessary because the command takes more than 10 minutes.
        - travis_wait 45 ./scripts/if_changed.sh ./scripts/pod_lib_lint.sh FirebaseFirestore.podspec --allow-warnings --no-subspecs

    # Community-supported platforms

    - stage: test
      env:
        - PROJECT=Firebase PLATFORM=macOS METHOD=xcodebuild
      before_install:
        - ./scripts/if_changed.sh ./scripts/install_prereqs.sh
      script:
        - travis_retry ./scripts/if_changed.sh ./scripts/build.sh $PROJECT $PLATFORM

    - stage: test
      env:
        - PROJECT=Firebase PLATFORM=tvOS METHOD=xcodebuild
      before_install:
        - ./scripts/if_changed.sh ./scripts/install_prereqs.sh
      script:
        - travis_retry ./scripts/if_changed.sh ./scripts/build.sh $PROJECT $PLATFORM

    # Firestore sanitizers

    - stage: test
      env:
        - PROJECT=Firestore PLATFORM=iOS METHOD=xcodebuild SANITIZERS=asan
      before_install:
        - ./scripts/if_changed.sh ./scripts/install_prereqs.sh
      script:
        - travis_retry ./scripts/if_changed.sh ./scripts/build.sh $PROJECT $PLATFORM $METHOD

    - stage: test
      env:
        - PROJECT=Firestore PLATFORM=iOS METHOD=xcodebuild SANITIZERS=tsan
      before_install:
        - ./scripts/if_changed.sh ./scripts/install_prereqs.sh
      script:
        - travis_retry ./scripts/if_changed.sh ./scripts/build.sh $PROJECT $PLATFORM $METHOD

    # TODO(varconst): enable UBSan in xcodebuild. Right now if fails during
    # linkage (it works if enabled together with ASan, but it's supposed to be
    # usable on its own, too).

    - stage: test
      env:
        - PROJECT=Firestore PLATFORM=macOS METHOD=cmake SANITIZERS=asan
      before_install:
        - ./scripts/if_changed.sh ./scripts/install_prereqs.sh
      script:
        - travis_retry ./scripts/if_changed.sh ./scripts/build.sh $PROJECT $PLATFORM $METHOD

    - stage: test
      env:
        - PROJECT=Firestore PLATFORM=macOS METHOD=cmake SANITIZERS=tsan
      before_install:
        - ./scripts/if_changed.sh ./scripts/install_prereqs.sh
      script:
        - travis_retry ./scripts/if_changed.sh ./scripts/build.sh $PROJECT $PLATFORM $METHOD

  allow_failures:
    # Run fuzz tests only on cron jobs.
    - stage: test
      env:
        - PROJECT=Firestore PLATFORM=iOS METHOD=fuzz
      before_install:
        - ./scripts/if_cron.sh ./scripts/install_prereqs.sh
      script:
        # The travis_wait is necessary because fuzzing runs for 40 minutes.
        - travis_wait 45 ./scripts/if_cron.sh ./scripts/fuzzing_ci.sh

    # TODO(varconst): UBSan for CMake. UBSan failures are non-fatal by default,
    # need to make them fatal for the purposes of the test run.

  # TODO(varconst): disallow sanitizers to fail once we fix all existing issues.
    - env:
      - PROJECT=Firestore PLATFORM=macOS METHOD=cmake SANITIZERS=asan
    - env:
      - PROJECT=Firestore PLATFORM=macOS METHOD=cmake SANITIZERS=tsan
    - env:
      - PROJECT=Firestore PLATFORM=iOS METHOD=xcodebuild SANITIZERS=asan
    - env:
      - PROJECT=Firestore PLATFORM=iOS METHOD=xcodebuild SANITIZERS=tsan

  # TODO(varconst): enable if it's possible to make this flag work on build
  # stages. It's supposed to avoid waiting for jobs that are allowed to fail
  # before reporting the results.
  # fast_finish: true

branches:
  only:
    - master
    - googledatalogger<|MERGE_RESOLUTION|>--- conflicted
+++ resolved
@@ -87,16 +87,6 @@
       before_install:
         - ./scripts/if_cron.sh ./scripts/install_prereqs.sh
       script:
-<<<<<<< HEAD
-        - ./scripts/if_cron.sh ./scripts/pod_lib_lint.sh GoogleDataLogger.podspec --use-libraries
-        - ./scripts/if_cron.sh ./scripts/pod_lib_lint.sh GoogleUtilities.podspec --use-libraries
-        - ./scripts/if_cron.sh ./scripts/pod_lib_lint.sh FirebaseCore.podspec --use-libraries
-        - ./scripts/if_cron.sh ./scripts/pod_lib_lint.sh FirebaseAnalyticsInterop.podspec --use-libraries
-        - ./scripts/if_cron.sh ./scripts/pod_lib_lint.sh FirebaseAuth.podspec --use-libraries
-        - ./scripts/if_cron.sh ./scripts/pod_lib_lint.sh FirebaseAuthInterop.podspec --use-libraries
-        - ./scripts/if_cron.sh ./scripts/pod_lib_lint.sh FirebaseDatabase.podspec --use-libraries
-        - ./scripts/if_cron.sh ./scripts/pod_lib_lint.sh FirebaseDynamicLinks.podspec --use-libraries
-=======
         - travis_retry ./scripts/if_cron.sh ./scripts/pod_lib_lint.sh GoogleUtilities.podspec --use-libraries
         - travis_retry ./scripts/if_cron.sh ./scripts/pod_lib_lint.sh FirebaseCore.podspec --use-libraries
         - travis_retry ./scripts/if_cron.sh ./scripts/pod_lib_lint.sh FirebaseAnalyticsInterop.podspec --use-libraries
@@ -104,7 +94,6 @@
         - travis_retry ./scripts/if_cron.sh ./scripts/pod_lib_lint.sh FirebaseAuthInterop.podspec --use-libraries
         - travis_retry ./scripts/if_cron.sh ./scripts/pod_lib_lint.sh FirebaseDatabase.podspec --use-libraries
         - travis_retry ./scripts/if_cron.sh ./scripts/pod_lib_lint.sh FirebaseDynamicLinks.podspec --use-libraries
->>>>>>> 6df99be0
         # The Protobuf dependency of FirebaseMessaging has warnings with --use-libraries
         - travis_retry ./scripts/if_cron.sh ./scripts/pod_lib_lint.sh FirebaseMessaging.podspec --use-libraries --allow-warnings
         - travis_retry ./scripts/if_cron.sh ./scripts/pod_lib_lint.sh FirebaseStorage.podspec --use-libraries
