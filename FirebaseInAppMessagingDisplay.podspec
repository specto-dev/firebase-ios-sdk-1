Pod::Spec.new do |s|
  s.name             = 'FirebaseInAppMessagingDisplay'
  s.version          = '0.13.1'
  s.summary          = 'Firebase In-App Messaging UI for iOS'

  s.description      = <<-DESC
FirebaseInAppMessagingDisplay is the default client UI implementation for
Firebase In-App Messaging SDK.
                       DESC

  s.homepage         = 'https://firebase.google.com'
  s.license          = { :type => 'Apache', :file => 'LICENSE' }
  s.authors          = 'Google, Inc.'

  s.source           = {
    :git => 'https://github.com/firebase/firebase-ios-sdk.git',
    :tag => 'InAppMessagingDisplay-' + s.version.to_s
  }
  s.social_media_url = 'https://twitter.com/Firebase'
  s.ios.deployment_target = '8.0'

  s.cocoapods_version = '>= 1.4.0'
  s.static_framework = true
  s.prefix_header_file = false

  base_dir = "Firebase/InAppMessagingDisplay/"
  s.source_files = base_dir + '**/*.[mh]'
  s.public_header_files = base_dir + 'Public/*.h'

  s.resource_bundles = {
    'InAppMessagingDisplayResources' => [ base_dir + 'Resources/*.xib',
                                   base_dir + 'Resources/*.storyboard',
                                   base_dir + 'Resources/*.png']
  }

  s.pod_target_xcconfig = {
    'GCC_C_LANGUAGE_STANDARD' => 'c99',
    'GCC_PREPROCESSOR_DEFINITIONS' =>
      '$(inherited) ' +
      'FIRInAppMessagingDisplay_LIB_VERSION=' + String(s.version)
  }

<<<<<<< HEAD
  s.dependency 'FirebaseCore'
  s.dependency 'FirebaseInAppMessaging', '>=0.13.0'
=======
  s.dependency 'FirebaseCore', '~> 6.0'
  s.dependency 'FirebaseInAppMessaging', '>=0.14.0'
>>>>>>> e1f8d066
end<|MERGE_RESOLUTION|>--- conflicted
+++ resolved
@@ -40,11 +40,6 @@
       'FIRInAppMessagingDisplay_LIB_VERSION=' + String(s.version)
   }
 
-<<<<<<< HEAD
-  s.dependency 'FirebaseCore'
-  s.dependency 'FirebaseInAppMessaging', '>=0.13.0'
-=======
   s.dependency 'FirebaseCore', '~> 6.0'
   s.dependency 'FirebaseInAppMessaging', '>=0.14.0'
->>>>>>> e1f8d066
 end