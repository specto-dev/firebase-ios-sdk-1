--- conflicted
+++ resolved
@@ -29,21 +29,12 @@
 //
 // Example:
 //
-<<<<<<< HEAD
-// string html_escaped = absl::StrReplaceAll(user_input, {
-//                                           {"&", "&amp;"},
-//                                           {"<", "&lt;"},
-//                                           {">", "&gt;"},
-//                                           {"\"", "&quot;"},
-//                                           {"'", "&#39;"}});
-=======
 // std::string html_escaped = absl::StrReplaceAll(user_input, {
 //                                                {"&", "&amp;"},
 //                                                {"<", "&lt;"},
 //                                                {">", "&gt;"},
 //                                                {"\"", "&quot;"},
 //                                                {"'", "&#39;"}});
->>>>>>> f75dc2d8
 #ifndef ABSL_STRINGS_STR_REPLACE_H_
 #define ABSL_STRINGS_STR_REPLACE_H_
 
@@ -67,18 +58,11 @@
 //
 // Example:
 //
-<<<<<<< HEAD
-//   string s = absl::StrReplaceAll("$who bought $count #Noun. Thanks $who!",
-//                                  {{"$count", absl::StrCat(5)},
-//                                   {"$who", "Bob"},
-//                                   {"#Noun", "Apples"}});
-=======
 //   std::string s = absl::StrReplaceAll(
 //       "$who bought $count #Noun. Thanks $who!",
 //       {{"$count", absl::StrCat(5)},
 //        {"$who", "Bob"},
 //        {"#Noun", "Apples"}});
->>>>>>> f75dc2d8
 //   EXPECT_EQ("Bob bought 5 Apples. Thanks Bob!", s);
 ABSL_MUST_USE_RESULT std::string StrReplaceAll(
     absl::string_view s,
@@ -95,22 +79,17 @@
 //   replacements["$who"] = "Bob";
 //   replacements["$count"] = "5";
 //   replacements["#Noun"] = "Apples";
-<<<<<<< HEAD
-//   string s = absl::StrReplaceAll("$who bought $count #Noun. Thanks $who!",
-//                                  replacements);
-=======
 //   std::string s = absl::StrReplaceAll(
 //       "$who bought $count #Noun. Thanks $who!",
 //       replacements);
->>>>>>> f75dc2d8
 //   EXPECT_EQ("Bob bought 5 Apples. Thanks Bob!", s);
 //
 //   // A std::vector of std::pair elements can be more efficient.
-//   std::vector<std::pair<const absl::string_view, string>> replacements;
+//   std::vector<std::pair<const absl::string_view, std::string>> replacements;
 //   replacements.push_back({"&", "&amp;"});
 //   replacements.push_back({"<", "&lt;"});
 //   replacements.push_back({">", "&gt;"});
-//   string s = absl::StrReplaceAll("if (ptr < &foo)",
+//   std::string s = absl::StrReplaceAll("if (ptr < &foo)",
 //                                  replacements);
 //   EXPECT_EQ("if (ptr &lt; &amp;foo)", s);
 template <typename StrToStrMapping>
@@ -123,7 +102,7 @@
 //
 // Example:
 //
-//   string s = std::string("$who bought $count #Noun. Thanks $who!");
+//   std::string s = std::string("$who bought $count #Noun. Thanks $who!");
 //   int count;
 //   count = absl::StrReplaceAll({{"$count", absl::StrCat(5)},
 //                               {"$who", "Bob"},
@@ -141,7 +120,7 @@
 //
 // Example:
 //
-//   string s = std::string("if (ptr < &foo)");
+//   std::string s = std::string("if (ptr < &foo)");
 //   int count = absl::StrReplaceAll({{"&", "&amp;"},
 //                                    {"<", "&lt;"},
 //                                    {">", "&gt;"}}, &s);
