--- conflicted
+++ resolved
@@ -77,13 +77,8 @@
 
 // Enum that specifies the number of significant digits to return in a `Hex` or
 // `Dec` conversion and fill character to use. A `kZeroPad2` value, for example,
-<<<<<<< HEAD
-// would produce hexadecimal strings such as "0A","0F" and a 'kSpacePad5' value
-// would produce hexadecimal strings such as "    A","    F".
-=======
 // would produce hexadecimal strings such as "0a","0f" and a 'kSpacePad5' value
 // would produce hexadecimal strings such as "    a","    f".
->>>>>>> f75dc2d8
 enum PadSpec : uint8_t {
   kNoPad = 1,
   kZeroPad2,
@@ -348,18 +343,18 @@
 // not try to check each of its input arguments to be sure that they are not
 // a subset of the string being appended to. That is, while this will work:
 //
-//   string s = "foo";
+//   std::string s = "foo";
 //   s += s;
 //
 // This output is undefined:
 //
-//   string s = "foo";
+//   std::string s = "foo";
 //   StrAppend(&s, s);
 //
 // This output is undefined as well, since `absl::string_view` does not own its
 // data:
 //
-//   string s = "foobar";
+//   std::string s = "foobar";
 //   absl::string_view p = s;
 //   StrAppend(&s, p);
 
